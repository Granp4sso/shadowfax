#!/bin/sh
# This script creates a working Linux kernel and initramfs setup.
# Output will linux-<kernel-version> folder which will contain the linux kernel build
# and the initramfs.cpio.gz.
# Args:
#   - kernel-version (mandatory): kernel version to build; i.e 6.13.2
#   - busybox-version (optional): busybox version to build. Default 1.36.1
# Usage:
#   - ./setup_linux.sh --kernel <kernel-version> [--busybox <busybox>]
# A quick test can be executed with:
# qemu-system-riscv64 -M virt -m 64M \
#   -kernel linux-<kernel-version>/arch/riscv/boot/Image \
#   -initrd linux-<kernel-version>/initramfs.cpio.gz \
#   -nographic \
#   -append "console=ttyS0 root=/dev/sda earlyprintk=serial net.ifnames=0 nokaslr"
# Author:  Giuseppe Capasso <capassog97@gmail.com>

set -e
BASEDIR=$(dirname $(realpath $0))
BUSYBOX_VERSION="1.36.1"
KERNEL_VERSION=""
TEMP_DIR=$(mktemp -d)

# use environment.sh variables
. ${BASEDIR}/environment.sh

# parse args
while [ $# -gt 0 ]; do
  case $1 in
    --kernel)
      KERNEL_VERSION="$2"
      shift 2
      ;;
    --busybox)
      BUSYBOX_VERSION="$2"
      shift 2
      ;;
    *)
      echo "Unknown option: $1"
      exit 1
      ;;
  esac
done

if [ -z "$KERNEL_VERSION" ] ; then
  echo "Usage: $0 --kernel <kernel-version> [--busybox <busybox-version>]"
  exit 1
fi

ODIR=$(pwd)/linux-${KERNEL_VERSION}
mkdir -p $ODIR

echo "Building kernel v${KERNEL_VERSION} with busybox v${BUSYBOX_VERSION}"

build_kernel() {
  MAJOR=$(echo ${KERNEL_VERSION} | awk -F . '{print $1}')

  # Get linux source code
  printf "Downloading kernel source... "
  curl -fsSL https://cdn.kernel.org/pub/linux/kernel/v${MAJOR}.x/linux-${KERNEL_VERSION}.tar.xz -o ${TEMP_DIR}/linux-${KERNEL_VERSION}.tar.xz
  printf "done\n"
<<<<<<< HEAD

  printf "Extracting kernel source... "
  tar -xf ${TEMP_DIR}/linux-${KERNEL_VERSION}.tar.xz -C ${TEMP_DIR}
  printf "done\n"

  # Build linux
  make -C ${TEMP_DIR}/linux-${KERNEL_VERSION} O=${ODIR} defconfig
  make -C ${TEMP_DIR}/linux-${KERNEL_VERSION} O=${ODIR} -j $(nproc) Image
}

build_initramfs() {
  # Build busybox
  printf "Downloading busybox source..."
  curl -fsSL https://busybox.net/downloads/busybox-${BUSYBOX_VERSION}.tar.bz2 -o ${TEMP_DIR}/busybox-${BUSYBOX_VERSION}.tar.bz2
  printf "done\n"

  printf "Extracting busybox source..."
  tar -xf ${TEMP_DIR}/busybox-${BUSYBOX_VERSION}.tar.bz2 -C ${TEMP_DIR}
  printf "done\n"

=======
  tar -xvf ${TEMP_DIR}/linux-${KERNEL_VERSION}.tar.xz -C ${TEMP_DIR}

  # Build linux
  make -C ${TEMP_DIR}/linux-${KERNEL_VERSION} O=${ODIR} defconfig
  make -C ${TEMP_DIR}/linux-${KERNEL_VERSION} O=${ODIR} -j $(nproc) Image
}

build_initramfs() {
  # Build busybox
  printf "Downloading busybox source..."
  curl -fsSL https://busybox.net/downloads/busybox-${BUSYBOX_VERSION}.tar.bz2 -o ${TEMP_DIR}/busybox-${BUSYBOX_VERSION}.tar.bz2
  printf "done\n"
  tar -xvf ${TEMP_DIR}/busybox-${BUSYBOX_VERSION}.tar.bz2 -C ${TEMP_DIR}
>>>>>>> 5e3bf983
  make -C ${TEMP_DIR}/busybox-${BUSYBOX_VERSION} ARCH=${ARCH} defconfig

  # Prepare initramfs
  mkdir -p ${TEMP_DIR}/initramfs/bin
  mkdir -p ${TEMP_DIR}/initramfs/etc/init.d
  mkdir -p ${TEMP_DIR}/initramfs/usr

  cp -r scripts/initramfs/etc/* ${TEMP_DIR}/initramfs/etc/
  LDFLAGS="--static" make -C ${TEMP_DIR}/busybox-${BUSYBOX_VERSION} CONFIG_PREFIX=${TEMP_DIR}/initramfs -j $(nproc) install
  mv ${TEMP_DIR}/initramfs/linuxrc ${TEMP_DIR}/initramfs/init

  find "${TEMP_DIR}/initramfs" -mindepth 1 -printf '%P\0' | cpio --null -ov --format=newc --directory "${TEMP_DIR}/initramfs" > "${TEMP_DIR}/initramfs.cpio"
  gzip "${TEMP_DIR}/initramfs.cpio"
  cp "${TEMP_DIR}/initramfs.cpio.gz" "${ODIR}/initramfs.cpio.gz"
}

build_kernel
build_initramfs

printf "Removing ${TEMP_DIR}..."
rm -rf ${TEMP_DIR}
printf " done\n"<|MERGE_RESOLUTION|>--- conflicted
+++ resolved
@@ -59,7 +59,6 @@
   printf "Downloading kernel source... "
   curl -fsSL https://cdn.kernel.org/pub/linux/kernel/v${MAJOR}.x/linux-${KERNEL_VERSION}.tar.xz -o ${TEMP_DIR}/linux-${KERNEL_VERSION}.tar.xz
   printf "done\n"
-<<<<<<< HEAD
 
   printf "Extracting kernel source... "
   tar -xf ${TEMP_DIR}/linux-${KERNEL_VERSION}.tar.xz -C ${TEMP_DIR}
@@ -80,21 +79,7 @@
   tar -xf ${TEMP_DIR}/busybox-${BUSYBOX_VERSION}.tar.bz2 -C ${TEMP_DIR}
   printf "done\n"
 
-=======
-  tar -xvf ${TEMP_DIR}/linux-${KERNEL_VERSION}.tar.xz -C ${TEMP_DIR}
 
-  # Build linux
-  make -C ${TEMP_DIR}/linux-${KERNEL_VERSION} O=${ODIR} defconfig
-  make -C ${TEMP_DIR}/linux-${KERNEL_VERSION} O=${ODIR} -j $(nproc) Image
-}
-
-build_initramfs() {
-  # Build busybox
-  printf "Downloading busybox source..."
-  curl -fsSL https://busybox.net/downloads/busybox-${BUSYBOX_VERSION}.tar.bz2 -o ${TEMP_DIR}/busybox-${BUSYBOX_VERSION}.tar.bz2
-  printf "done\n"
-  tar -xvf ${TEMP_DIR}/busybox-${BUSYBOX_VERSION}.tar.bz2 -C ${TEMP_DIR}
->>>>>>> 5e3bf983
   make -C ${TEMP_DIR}/busybox-${BUSYBOX_VERSION} ARCH=${ARCH} defconfig
 
   # Prepare initramfs
