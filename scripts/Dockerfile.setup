# The goal of this Dockerfile is to create a consistent build environment.
# The base image is debian:12.
# Project dependencies are:
# - rust toolchain (with riscv64gc and riscv64imac target)
# - gcc riscv toolchain
# - shell utils to build Linux kernel
# - qemu
# - opensbi development files
#
# Usage: run this image in a container mounting the project directory as a bind
# volume. Opensbi is installed in /shadowfax directory
#
#   docker build -t shadowfax-build \
#     --build-arg USER_ID=$(id -u) \
#     --build-arg PLATFORM=generic \
#     --build-arg OPENSBI=1.6 \
#     --file scripts/Dockerfile.setup .
<<<<<<< HEAD
=======
#
# Default starts a shell environment:
#   docker run -v $(pwd):/shadowfax -it shadowfax-build
#
# Execute an example with:
#   docker run --rm -v $(pwd):/shadowfax -it shadowfax-build make -C examples/helloworld-c run
>>>>>>> 5e3bf983
#
# Default starts a shell environment:
#   docker run -v $(pwd):/shadowfax -it shadowfax-build
#
# Execute an example with:
#   docker run --rm -v $(pwd):/shadowfax -it shadowfax-build make -C examples/helloworld-c run
# Author: Giuseppe Capsso <capassog97@gmail.com>

FROM debian:12

# Build argument for user ID
ARG USER_ID=1000
ARG PLATFORM=generic
ARG OPENSBI_VERSION=1.6

# Install dependencies
RUN apt-get update && DEBIAN_FRONTEND=noninteractive apt-get -y install make qemu-system \
<<<<<<< HEAD
      gcc-riscv64-linux-gnu build-essential libncurses-dev bison flex libssl-dev \
      libelf-dev dwarves curl git file cpio sudo bc clang
=======
  gcc-riscv64-linux-gnu build-essential libncurses-dev bison flex libssl-dev \
  libelf-dev dwarves curl git file cpio sudo bc
>>>>>>> 5e3bf983

# Create a user with the specified or default UID and add him to the sudo group
# and allow for passwordless sudo
RUN useradd -m -u $USER_ID -s /bin/bash user
RUN usermod -aG sudo user
RUN echo '%sudo ALL=(ALL) NOPASSWD:ALL' >> /etc/sudoers

COPY ./scripts/environment.sh /environment.sh

# Switch to 'user' for the rest of the of setup
USER user

WORKDIR /shadowfax

# Install and setup rust
RUN curl --proto '=https' --tlsv1.2 -sSf https://sh.rustup.rs | sh -s -- -y

RUN echo 'source $HOME/.cargo/env' >> /home/user/.bashrc
ENV PATH="/home/user/.cargo/bin:${PATH}"

RUN rustup target add riscv64gc-unknown-none-elf
<<<<<<< HEAD
RUN rustup component add rust-analyzer

# Install opensbi

=======
RUN rustup target add riscv64imac-unknown-none-elf
RUN rustup component add rust-analyzer

# Install opensbi
>>>>>>> 5e3bf983
RUN curl -fsSL https://github.com/riscv-software-src/opensbi/archive/refs/tags/v$OPENSBI_VERSION.tar.gz -o /tmp/opensbi-$OPENSBI_VERSION.tar.gz

RUN tar xvf /tmp/opensbi-$OPENSBI_VERSION.tar.gz -C /tmp
RUN . /environment.sh && make -C /tmp/opensbi-$OPENSBI_VERSION PLATFORM=$PLATFORM
RUN make -C /tmp/opensbi-$OPENSBI_VERSION I=/shadowfax PLATFORM=$PLATFORM install

# Setup entrypoint. This file sets up the shell environment  when the container is created.
# This is useful for single command run like:
#
#   docker run -it --rm -v $(pwd):/shadowfax make -C examples/helloworld-c
# or
#   docker run --rm -v $(pwd):/shadowfax cargo build
#
# entrypoint.sh
# #!/bin/sh
# . /environment.sh
# exec "$@"
RUN echo '#!/bin/sh' | sudo tee /entrypoint.sh
RUN echo '. /environment.sh' | sudo tee -a /entrypoint.sh
RUN echo 'exec "$@"' | sudo tee -a /entrypoint.sh

RUN sudo chmod +x /entrypoint.sh
ENTRYPOINT ["/entrypoint.sh"]
CMD ["bash"]<|MERGE_RESOLUTION|>--- conflicted
+++ resolved
@@ -15,15 +15,6 @@
 #     --build-arg PLATFORM=generic \
 #     --build-arg OPENSBI=1.6 \
 #     --file scripts/Dockerfile.setup .
-<<<<<<< HEAD
-=======
-#
-# Default starts a shell environment:
-#   docker run -v $(pwd):/shadowfax -it shadowfax-build
-#
-# Execute an example with:
-#   docker run --rm -v $(pwd):/shadowfax -it shadowfax-build make -C examples/helloworld-c run
->>>>>>> 5e3bf983
 #
 # Default starts a shell environment:
 #   docker run -v $(pwd):/shadowfax -it shadowfax-build
@@ -41,13 +32,8 @@
 
 # Install dependencies
 RUN apt-get update && DEBIAN_FRONTEND=noninteractive apt-get -y install make qemu-system \
-<<<<<<< HEAD
       gcc-riscv64-linux-gnu build-essential libncurses-dev bison flex libssl-dev \
-      libelf-dev dwarves curl git file cpio sudo bc clang
-=======
-  gcc-riscv64-linux-gnu build-essential libncurses-dev bison flex libssl-dev \
-  libelf-dev dwarves curl git file cpio sudo bc
->>>>>>> 5e3bf983
+      libelf-dev dwarves curl git file cpio sudo bc clang clang-dev
 
 # Create a user with the specified or default UID and add him to the sudo group
 # and allow for passwordless sudo
@@ -69,17 +55,11 @@
 ENV PATH="/home/user/.cargo/bin:${PATH}"
 
 RUN rustup target add riscv64gc-unknown-none-elf
-<<<<<<< HEAD
+RUN rustup target add riscv64imac-unknown-none-elf
 RUN rustup component add rust-analyzer
 
 # Install opensbi
 
-=======
-RUN rustup target add riscv64imac-unknown-none-elf
-RUN rustup component add rust-analyzer
-
-# Install opensbi
->>>>>>> 5e3bf983
 RUN curl -fsSL https://github.com/riscv-software-src/opensbi/archive/refs/tags/v$OPENSBI_VERSION.tar.gz -o /tmp/opensbi-$OPENSBI_VERSION.tar.gz
 
 RUN tar xvf /tmp/opensbi-$OPENSBI_VERSION.tar.gz -C /tmp
