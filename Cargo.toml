--- conflicted
+++ resolved
@@ -4,10 +4,6 @@
 edition = "2021"
 authors = ["Giuseppe Capasso"]
 
-<<<<<<< HEAD
-=======
-
->>>>>>> ce765a0b
 # build-dependencies are related to the host building the application.
 # Since, this firmware aims to provide support minimal environments (ie. alpine linux),
 # it can also be built for musl libc. Also this could give an hand for eventual
@@ -27,11 +23,8 @@
 [build-dependencies]
 bindgen = "0.71.1"
 
-<<<<<<< HEAD
-=======
 # comment previous build-dependencies bindgen and clang and use the following for glibc systems.
 [build-dependencies]
 bindgen = "0.71.1"
 
->>>>>>> ce765a0b
 [dependencies]