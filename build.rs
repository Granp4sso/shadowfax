--- conflicted
+++ resolved
@@ -15,25 +15,7 @@
 use std::process::Command;
 use std::{env, fs};
 
-<<<<<<< HEAD
 const PLATFORM_BASE: &str = "platform";
-=======
-// Platform holds platform specific data needed at build time.
-struct Platform<'a> {
-    name: &'a str,
-    fw_text_start_address: usize,
-    fw_udom_payload_start_address: usize,
-    fw_tdom_payload_start_address: usize,
-}
-
-// PLATFORMS describe all supported platform by shadowafax
-const PLATFORMS: &[Platform] = &[Platform {
-    name: "generic",
-    fw_text_start_address: 0x80000000,
-    fw_udom_payload_start_address: 0x80060000,
-    fw_tdom_payload_start_address: 0x80100000,
-}];
->>>>>>> 97ab5400
 
 fn main() {
     // output directory
@@ -119,13 +101,9 @@
 
     // Rerun build.rs if one of these files changes.
     println!("cargo::rerun-if-changed=wrapper.h");
-<<<<<<< HEAD
     println!("cargo::rerun-if-changed=build.rs");
     #[rustfmt::skip]
     println!("cargo::rerun-if-changed={}", out_path.join("memory.x").display());
     println!("cargo::rerun-if-changed={}", dts_file.display());
-=======
-    println!("cargo::rerun-if-changed=linker.ld");
-    println!("cargo::rerun-if-changed=build.rs");
->>>>>>> 97ab5400
+
 }